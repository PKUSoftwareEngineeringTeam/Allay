[workspace]
resolver = "3"
members = [
    "crates/allay-web",
    "crates/allay-cli",
    "crates/allay-compiler",
    "crates/allay-base",
    "crates/allay-publish",
    "crates/allay-plugin",
    "crates/allay-plugin-api",
    "crates/allay-plugin-host",
    "plugins/auth"
]

[workspace.dependencies]
serde = { version = "1.0", features = ["derive"] }
serde_json = "1.0"
serde_yaml = "0.9"
axum = "0.8"
thiserror = "2.0"
toml = "0.9"
anyhow = "1.0"
tempfile = "3.23"
notify = "8.2"
notify-debouncer-full = "0.6"
walkdir = "2.5"
tracing = "0.1"
tracing-subscriber = "0.3"
tracing-appender = "0.2"
itertools = "0.14"
tokio = { version = "1.48", features = ["net", "fs", "sync"] }
tokio-util = { version = "0.7", features = ["io"] }
async-trait = "0.1"
clap = { version = "4.5", features = ["derive", "env", "cargo"] }
git2 = "0.20"
dialoguer = "0.12"
webbrowser = "1.0"
pulldown-cmark = "0.13"
pest = "2.8"
pest_derive = "2.8"
regex = "1.12"
wit-bindgen = "0.48"
wasmtime = { version = "38.0", features = [
    "runtime",
    "async",
    "component-model-async",
] }
wasmtime-wasi = "38.0"
<<<<<<< HEAD
urlencoding = "2.1"
anymap = "0.12"
mime_guess = "2.0"
=======
mime_guess = "2.0"
cfg-if = "1.0"
>>>>>>> 16922c84
<|MERGE_RESOLUTION|>--- conflicted
+++ resolved
@@ -46,11 +46,5 @@
     "component-model-async",
 ] }
 wasmtime-wasi = "38.0"
-<<<<<<< HEAD
-urlencoding = "2.1"
-anymap = "0.12"
 mime_guess = "2.0"
-=======
-mime_guess = "2.0"
-cfg-if = "1.0"
->>>>>>> 16922c84
+cfg-if = "1.0"