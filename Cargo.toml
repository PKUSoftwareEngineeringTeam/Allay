[workspace]
resolver = "3"
members = [
    "crates/allay-web",
    "crates/allay-cli",
    "crates/allay-compiler",
    "crates/allay-base",
    "crates/allay-publish",
    "crates/allay-plugin",
    "crates/allay-plugin-api",
<<<<<<< HEAD
    "plugins/auth",
=======
    "crates/allay-plugin-host",
>>>>>>> def2da0b
]

[workspace.dependencies]
serde = { version = "1.0", features = ["derive"] }
serde_json = "1.0"
serde_yaml = "0.9"
axum = "0.8"
thiserror = "2.0"
toml = "0.9"
anyhow = "1.0"
tempfile = "3.23"
tracing = "0.1"
tracing-subscriber = "0.3"
tracing-appender = "0.2"
itertools = "0.14"
tokio = { version = "1.48", features = ["net", "fs", "sync"] }
tokio-util = { version = "0.7", features = ["io"] }
async-trait = "0.1.89"<|MERGE_RESOLUTION|>--- conflicted
+++ resolved
@@ -8,11 +8,8 @@
     "crates/allay-publish",
     "crates/allay-plugin",
     "crates/allay-plugin-api",
-<<<<<<< HEAD
-    "plugins/auth",
-=======
     "crates/allay-plugin-host",
->>>>>>> def2da0b
+    # "plugins/auth",
 ]
 
 [workspace.dependencies]
