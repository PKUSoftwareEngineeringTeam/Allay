--- conflicted
+++ resolved
@@ -7,11 +7,4 @@
 allay-base = { path = "../allay-base" }
 allay-plugin-host = { path = "../allay-plugin-host" }
 anyhow.workspace = true
-<<<<<<< HEAD
-axum.workspace = true
-tracing.workspace = true
-async-trait.workspace = true
-anymap.workspace = true
-=======
-tracing.workspace = true
->>>>>>> 16922c84
+tracing.workspace = true