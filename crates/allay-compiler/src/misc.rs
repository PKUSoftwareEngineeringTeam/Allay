//! Miscellaneous utility functions for the Allay compiler.
//! These functions provide implementation for compiling source files (such as Markdown or HTML) into HTML strings.

use crate::env::{Compiled, Page};
use crate::interpret::Interpreter;
use crate::magic;
use crate::{CompileError, CompileResult, Compiler};
use allay_base::config::{get_allay_config, get_theme_path};
use allay_base::file;
use allay_base::template::ContentKind;
use std::path::{Path, PathBuf};

impl Compiler<String> {
    /// the key generation method for caching
    fn default_key<P: AsRef<Path>>(path: P) -> String {
        path.as_ref().to_string_lossy().to_string()
    }

    /// A method to compile a raw source file into HTML string.
    /// This method does not use any caching mechanism.
    ///
    /// # Arguments
    /// - `source`: The path to the source file (markdown or html)
    /// - `include_dir`: The directory to look for included templates
    /// - `shortcode_dir`: The directory to look for shortcodes
    pub fn raw<P: AsRef<Path>>(
        source: P,
        include_dir: P,
        shortcode_dir: P,
    ) -> CompileResult<String> {
<<<<<<< HEAD
        let mut interpreter = Interpreter::new(
            include_dir.as_ref().to_path_buf(),
            shortcode_dir.as_ref().to_path_buf(),
        );
        let page = Page::new(source.as_ref().to_path_buf());
        page.into().compile(&mut interpreter)
=======
        let interpreter =
            &mut Interpreter::new(include_dir.as_ref().into(), shortcode_dir.as_ref().into());
        let page = Page::new(source.as_ref().into());
        page.into().compile(interpreter)
>>>>>>> cd36f3da
    }

    /// Compile a source file with caching mechanism.
    ///
    /// # Arguments
    /// - `source`: The path to the source file (markdown or html)
    /// - `kind`: The kind of content
    pub fn compile<P: AsRef<Path>>(
        &mut self,
        source: P,
        kind: ContentKind,
    ) -> CompileResult<String> {
        match kind {
            ContentKind::Article => self.article(source),
            ContentKind::General => self.general(source),
            ContentKind::Static => Err(CompileError::FileTypeNotSupported(
                source.as_ref().to_path_buf().to_string_lossy().to_string(),
            )),
        }
    }

    /// Remove a source file from the cache and influenced mapping.
    /// This is useful when a source file is deleted.
    ///
    /// # Arguments
    /// - `source`: The path to the source file (markdown or html)
    /// - `kind`: The kind of content
    pub fn remove<P: AsRef<Path>>(&mut self, source: P, kind: ContentKind) {
        match kind {
            ContentKind::Article => self.remove_article(source),
            ContentKind::General => self.remove_general(source),
            ContentKind::Static => {}
        }
    }

    /// Compile a general file
    fn general<P: AsRef<Path>>(&mut self, source: P) -> CompileResult<String> {
        let key = Self::default_key(&source);
        let source = source.as_ref().to_path_buf();

        let interpreter = &mut Self::default_interpreter();
        if let Some(page) = self.cached.get(&key) {
            // cached
            return page.compile(interpreter);
        }

        let page = Page::new(source.clone()).into();
        let res = page.compile(interpreter)?;
        self.add_listener(source.clone(), key.clone());
        self.remember(key, page);
        Ok(res)
    }

    /// Get the template path for an article
    fn get_article_template<P: AsRef<Path>>(_article: P) -> PathBuf {
        // TODO: Support custom templates for articles (currently use the default "page.html")
        file::workspace(get_theme_path().join(&get_allay_config().theme.template.content))
    }

    /// Generate a unique cache key for an article with its template
    fn template_article_key<P: AsRef<Path>>(template: P, article: P) -> String {
        format!(
            "{}|{}",
            Self::default_key(template),
            Self::default_key(article)
        )
    }

    /// Compile an article
    fn article<P: AsRef<Path>>(&mut self, article: P) -> CompileResult<String> {
        let article = article.as_ref().into();
        let template = Self::get_article_template(&article);
        let article_key = Self::default_key(&article);
        let template_article_key = Self::template_article_key(&template, &article);

        let interpreter = &mut Self::default_interpreter();
        if let Some(page) = self.cached.get(&template_article_key) {
            // cached
            return page.compile(interpreter);
        }

        // generate an intermediate page based on its content (`sub` here)
        // listening to the article's changes with cache key `foo.md` (`article_key` here)
        // this page is just a <p>...</p> wrapper of the article content
        let sub = Page::new(article.clone()).into();
        self.add_listener(article.clone(), article_key.clone());
        self.remember(article_key, sub.clone());

        // then generate the final page based on the template (`page` here)
        // listening to template's changes
        // Note that the template may generate many articles
        // so for each article, give a unique cache key, like `template|foo.md` (`template_article_key` here)
        let mut page = Page::new(template.clone());
        // replace the "content" key with the article page
        page.add_stash(magic::CONTENT.into(), sub);
        let page = page.into();
        self.add_listener(template.clone(), template_article_key.clone());
        self.remember(template_article_key, page.clone());

        page.compile(interpreter)
    }

    /// Remove a general file from the cache and influenced mapping.
    fn remove_general<P: AsRef<Path>>(&mut self, source: P) {
        if let Some(deps) = self.influenced.remove(source.as_ref()) {
            for dep in deps {
                self.cached.remove(&dep);
            }
        }
    }

    /// Remove an article and its associated template page from the cache and influenced mapping.
    fn remove_article<P: AsRef<Path>>(&mut self, article: P) {
        let article = article.as_ref().into();
        let template = Self::get_article_template(&article);
        let article_key = Self::default_key(&article);
        let template_article_key = Self::template_article_key(&template, &article);

        self.remove_general(&article_key);
        self.remove_general(&template_article_key);
    }
}<|MERGE_RESOLUTION|>--- conflicted
+++ resolved
@@ -28,19 +28,10 @@
         include_dir: P,
         shortcode_dir: P,
     ) -> CompileResult<String> {
-<<<<<<< HEAD
-        let mut interpreter = Interpreter::new(
-            include_dir.as_ref().to_path_buf(),
-            shortcode_dir.as_ref().to_path_buf(),
-        );
-        let page = Page::new(source.as_ref().to_path_buf());
+        let mut interpreter =
+            Interpreter::new(include_dir.as_ref().into(), shortcode_dir.as_ref().into());
+        let page = Page::new(source.as_ref().into());
         page.into().compile(&mut interpreter)
-=======
-        let interpreter =
-            &mut Interpreter::new(include_dir.as_ref().into(), shortcode_dir.as_ref().into());
-        let page = Page::new(source.as_ref().into());
-        page.into().compile(interpreter)
->>>>>>> cd36f3da
     }
 
     /// Compile a source file with caching mechanism.
