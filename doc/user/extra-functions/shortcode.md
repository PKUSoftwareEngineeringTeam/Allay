## Shortcode

Shortcodes are a powerful feature in Allay that allows you to embed dynamic content within your markdown files. They are similar to macros or functions in programming languages, enabling you to reuse code snippets and pass parameters to customize their behavior.

### Definition

You should define all your shortcodes in the `shortcodes` directory. Each shortcode will be bound to the HTML/Markdown file with the same name. You can then use these shortcodes in your markdown files by using the following syntax:

```
{< shortcode_name params... >}
```

### Examples

#### Self-Closing Shortcodes

`shortcodes/note.md`:

```md
![Note](https://img.shields.io/badge/Note-Important-brightgreen)
```

In your markdown:

```md
Here is a note badge: {< note />}
```

#### Block Shortcodes

`shortcodes/closure.html`:

```html
<div class="closure">{: .inner :}</div>
```

In your markdown:

```md
{< closure >}
This is some important content.
{</ closure >}
```

The inner content will be placed where `{: .inner :}` is specified in the template.

#### Shortcodes with Parameters

`shortcodes/say.html`:

```html
<div class="say">{- param 0 -}</div>
```

In your markdown:

```md
{< say "Hello, World!" >}
```

### Recursive Shortcodes Template

`shortcodes/warning.html`:

```html
<div class="warning">
    {- include "warning-badge" -}
    <div class="content">{: .inner :}</div>
</div>
```

<<<<<<< HEAD
    ```html
    <div class="say">{- param.0 -}</div>
    ```
=======
`shortcodes/warning-badge.md`:
>>>>>>> 9073fb9a

```md
![Warning](https://img.shields.io/badge/Warning-Important-red)
```

In your markdown:

```md
{< warning >}
This is a warning message.
{</ warning >}
```

> Shortcode is actually a syntactic sugar for including templates. `{< note "Hello!" />}` is equivalent to `{- include "note" this "Hello" -}`. You can use `include` directly if you prefer.<|MERGE_RESOLUTION|>--- conflicted
+++ resolved
@@ -49,7 +49,7 @@
 `shortcodes/say.html`:
 
 ```html
-<div class="say">{- param 0 -}</div>
+<div class="say">{- param.0 -}</div>
 ```
 
 In your markdown:
@@ -69,13 +69,7 @@
 </div>
 ```
 
-<<<<<<< HEAD
-    ```html
-    <div class="say">{- param.0 -}</div>
-    ```
-=======
 `shortcodes/warning-badge.md`:
->>>>>>> 9073fb9a
 
 ```md
 ![Warning](https://img.shields.io/badge/Warning-Important-red)
